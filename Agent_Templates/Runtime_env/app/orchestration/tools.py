# ==============================================================================
# Copyright 2025 Google LLC. This software is provided as-is, without warranty
# or representation for any use or purpose. Your use of it is subject to your
# agreement with Google.
# ==============================================================================

"""Module that contains various tool definitions."""
from typing import List

# from ionic_langchain.tool import IonicTool
from langchain_core.documents import Document
from langchain_core.tools import StructuredTool
from langchain_community.tools.pubmed.tool import PubmedQueryRun
from langchain_community.tools.yahoo_finance_news import YahooFinanceNewsTool
from langchain_community.tools.google_scholar import GoogleScholarQueryRun
from langchain_community.tools.google_trends import GoogleTrendsQueryRun
from langchain_community.tools.google_finance import GoogleFinanceQueryRun
from langchain_community.utilities.google_scholar import GoogleScholarAPIWrapper
from langchain_community.utilities import GoogleSerperAPIWrapper
from langchain_community.utilities.google_trends import GoogleTrendsAPIWrapper
from langchain_community.utilities.google_finance import GoogleFinanceAPIWrapper
import vertexai

# LlamaIndex
from llama_index.core.tools import FunctionTool, QueryEngineTool

from llama_index.tools.yahoo_finance import YahooFinanceToolSpec
from llama_index.indices.managed.vertexai import VertexAIIndex


from app.orchestration.config import (
    PROJECT_ID,
    AGENT_BUILDER_LOCATION,
    DATA_STORE_ID,
    SERP_API_KEY
)
from app.orchestration.enums import (
    IndustryType,
    OrchestrationFramework
)
from app.rag.templates import format_docs
from app.rag.retriever import get_compressor, get_retriever


# Initialize Vertex AI
vertexai.init(project=PROJECT_ID)

retriever = get_retriever(
    project_id=PROJECT_ID,
    data_store_id=DATA_STORE_ID,
    agent_builder_location=AGENT_BUILDER_LOCATION,
)
compressor = get_compressor(project_id=PROJECT_ID)


def retrieve_info(query: str) -> tuple[str, List[Document]]:
    """
    Use this when you need additional information to answer a question.
    Useful for retrieving relevant documents based on a query.

    Available documents:
       Finance: `investments_data`: This data contains structured data about various
        investment options, including ETFs and individual stocks. Each entry provides
        key information like ticker symbol, market, investment rating, a textual
        overview, and an investment analysis. This data facilitates quantitative and
        qualitative investment research and analysis, potentially enabling automated
        insights generation.
       HealthCare: `PriMock57 Healthcare consultations`: This dataset consists of 57
        mock medical primary care consultations held over 5 days by 7
        Babylon clinicians and 57 Babylon employees acting as patients,
        using case cards with presenting complaints, symptoms, medical
        & general history etc.
      Retail: `Google Store`: This data is a list of pages from the Google Store from
        2023. It represents a listing of products, details, prices, etc related to
        Google products.

      TODO
      Retail: `Toy Products`: This dataset provides a comprehensive listing of a toy
        product catalog. Each row represents a unique product with attributes like
        name, manufacturer, price, description, and product information.

    Args:
        query (str): The user's question or search query.

    Returns:
        List[Document]: A list of the top-ranked Document objects, limited to TOP_K (5) results.
    """
    # Use the retriever to fetch relevant documents based on the query
    retrieved_docs = retriever.invoke(query)
    # Re-rank docs with Vertex AI Rank for better relevance
    ranked_docs = compressor.compress_documents(documents=retrieved_docs, query=query)
    # Format ranked documents into a consistent structure for LLM consumption
    formatted_docs = format_docs.format(docs=ranked_docs)
    return (formatted_docs, ranked_docs)


def google_search_tool(query: str) -> str:
    """Uses Google Search to gather information from the internet."""
    search = GoogleSerperAPIWrapper()
    return search.run(query)


def google_scholar_tool(query: str) -> str:
    """Uses Google Scholar to answer complex technical questions."""
    google_scholar = GoogleScholarQueryRun(api_wrapper=GoogleScholarAPIWrapper())
    return google_scholar.invoke(query)


def google_trends_tool(query: str) -> str:
    """Uses Google Trends to get information on trending search results and news."""
    google_trends = GoogleTrendsQueryRun(api_wrapper=GoogleTrendsAPIWrapper())
    return google_trends.invoke(query)


def google_finance_tool(query: str) -> str:
    """Uses Google Finance to get information from the Google Finance page."""
    google_finance = GoogleFinanceQueryRun(api_wrapper=GoogleFinanceAPIWrapper())
    return google_finance.invoke(query)


def yahoo_finance_tool(query: str) -> str:
    """Uses Yahoo Finance to get real-time new and information on financial markets."""
    yahoo_finance = YahooFinanceNewsTool()
    return yahoo_finance.invoke(query)


def medical_publications_tool(query: str) -> str:
    """Use this tool if the user asks very complicated medical questions
        that can only be answered by searching through medical publications
        and journals.
    """
    pubmed = PubmedQueryRun()
    return pubmed.invoke(query)

# `pip install ionic-langchain``

# def retail_discovery_tool(query: str) -> str:
#     """Ionic is an e-commerce shopping tool. Use this tool when the user is looking
#         for a product recommendation or trying to find a specific product.

#         Example question: I'm looking for a new 4k monitor can you find me some options
#         for less than $1000
#     """
#     ionic = IonicTool()
#     return ionic.tool().invoke(query)


def should_continue() -> None:
    """
    Use this tool if you determine that you have enough context to respond to the questions of the user.
    """
    return None

# def fallback(query: str) -> str:
#     """
#     Only use this tool if you have tried other tools and still do not have enough context to respond to 
#     the questions of the user.
#     This tool will attempt to answer the question using Google Gemini.
#     """
#     response = gemini_20_chat_llm.stream(query)
#     return response

def get_tools(
        industry_type: str,
        orchestration_framework: str
    ) -> list:
    """Grabs a list of tools based on the user's configselection"""

    tools_list = []
<<<<<<< HEAD
    # if industry_type == IndustryType.FINANCE_INDUSTRY.value:
    #     tools_list.append(yahoo_finance_tool)
    if industry_type == IndustryType.HEALTHCARE_INDUSTRY.value:
=======
    if industry_type == IndustryType.FINANCE_INDUSTRY.value:
        tools_list.append(YahooFinanceNewsTool)
    elif industry_type == IndustryType.HEALTHCARE_INDUSTRY.value:
>>>>>>> dcd2fb39
        tools_list.append(medical_publications_tool)
    # elif industry_type == IndustryType.RETAIL_INDUSTRY.value:
    #     tools_list.append(retail_discovery_tool)

    # These tools are only used if the user specifies a SERPER_API_KEY
    if SERP_API_KEY != "unset":
        tools_list.extend([
            google_search_tool,
            google_scholar_tool,
            google_trends_tool,
            google_finance_tool
        ])
    # The Vertex AI Search Tool is only used if the user specifies a DATA_STORE_ID
    if DATA_STORE_ID != "unset":
        tools_list.append(retrieve_info)

    tools_list.extend([
        # fallback,
        should_continue
    ])
<<<<<<< HEAD

    # If using langchain or langgraph, then the tools must be defined as structured tools
    if (orchestration_framework == OrchestrationFramework.LANGCHAIN_PREBUILT_AGENT.value or
        orchestration_framework == OrchestrationFramework.LANGGRAPH_PREBUILT_AGENT.value):
        tools_list = [StructuredTool.from_function(tool) for tool in tools_list]

=======
    return tools_list

def llamaindex_should_continue() -> None:
    """
    Use this tool if you determine that you have enough context to respond to the questions of the user.
    """
    return None

def llamaindex_query_engine_tool() -> QueryEngineTool:
    """
    Try this tool first.
    Use this when you need additional information to answer a question.
    Useful for retrieving relevant documents based on a query.

    Available documents:
       Finance: `investments_data`: This data contains structured data about various
        investment options, including ETFs and individual stocks. Each entry provides
        key information like ticker symbol, market, investment rating, a textual
        overview, and an investment analysis. This data facilitates quantitative and
        qualitative investment research and analysis, potentially enabling automated
        insights generation.
       HealthCare: `PriMock57 Healthcare consultations`: This dataset consists of 57
        mock medical primary care consultations held over 5 days by 7
        Babylon clinicians and 57 Babylon employees acting as patients,
        using case cards with presenting complaints, symptoms, medical
        & general history etc.
      Retail: `Google Store`: This data is a list of pages from the Google Store from
        2023. It represents a listing of products, details, prices, etc related to
        Google products.

      TODO
      Retail: `Toy Products`: This dataset provides a comprehensive listing of a toy
        product catalog. Each row represents a unique product with attributes like
        name, manufacturer, price, description, and product information.

    Args:
        query (str): The user's question or search query.

    Returns:
        List[Document]: A list of the top-ranked Document objects, limited to TOP_K (5) results.
    """

     # Create a corpus or provide an existing corpus ID
    index = VertexAIIndex(
        project_id=PROJECT_ID,
        location=AGENT_BUILDER_LOCATION,
        corpus_id=DATA_STORE_ID
    )

    return QueryEngineTool.from_defaults( 
        query_engine=index.as_query_engine(),
        name="agentsmithy",
        description="agentsmithy_rag"
    )

def get_llamaindex_tools(industry_type: str = None) -> list:
    """Grabs a list of tools based on the user's configselection"""

    tools_list = []
    if industry_type == IndustryType.FINANCE_INDUSTRY.value:
        tool_spec = YahooFinanceToolSpec()
        tools_list.extend(tool_spec.to_tool_list())
    elif industry_type == IndustryType.HEALTHCARE_INDUSTRY.value:
        tools_list.append(FunctionTool.from_defaults(fn=medical_publications_tool))
    # elif industry_type == IndustryType.RETAIL_INDUSTRY.value:
    #     tools_list.append(retail_discovery_tool)

    # These tools are only used if the user specifies a SERPER_API_KEY
    if SERP_API_KEY != "unset":
        tools_list.extend([
            FunctionTool.from_defaults(fn=google_search_tool),
            FunctionTool.from_defaults(fn=google_scholar_tool),
            FunctionTool.from_defaults(fn=google_trends_tool),
            FunctionTool.from_defaults(fn=google_finance_tool)
        ])

    # TODO: There is a bug in here that is not obvious
    # if DATA_STORE_ID != "unset":
        # tools_list.append(llamaindex_query_engine_tool())

    tools_list.extend([
        # fallback,
        FunctionTool.from_defaults(fn=llamaindex_should_continue)
    ])
>>>>>>> dcd2fb39
    return tools_list<|MERGE_RESOLUTION|>--- conflicted
+++ resolved
@@ -22,11 +22,10 @@
 import vertexai
 
 # LlamaIndex
-from llama_index.core.tools import FunctionTool, QueryEngineTool
-
-from llama_index.tools.yahoo_finance import YahooFinanceToolSpec
-from llama_index.indices.managed.vertexai import VertexAIIndex
-
+from llama_index.core.tools import FunctionTool
+from llama_index.core.query_engine import RetrieverQueryEngine
+from llama_index.retrievers.vertexai_search import VertexAISearchRetriever
+# from llama_index.tools.yahoo_finance import YahooFinanceToolSpec
 
 from app.orchestration.config import (
     PROJECT_ID,
@@ -45,7 +44,10 @@
 # Initialize Vertex AI
 vertexai.init(project=PROJECT_ID)
 
-retriever = get_retriever(
+
+### langchain/langgraph tools: ###
+
+lang_retriever = get_retriever(
     project_id=PROJECT_ID,
     data_store_id=DATA_STORE_ID,
     agent_builder_location=AGENT_BUILDER_LOCATION,
@@ -86,7 +88,7 @@
         List[Document]: A list of the top-ranked Document objects, limited to TOP_K (5) results.
     """
     # Use the retriever to fetch relevant documents based on the query
-    retrieved_docs = retriever.invoke(query)
+    retrieved_docs = lang_retriever.invoke(query)
     # Re-rank docs with Vertex AI Rank for better relevance
     ranked_docs = compressor.compress_documents(documents=retrieved_docs, query=query)
     # Format ranked documents into a consistent structure for LLM consumption
@@ -167,15 +169,9 @@
     """Grabs a list of tools based on the user's configselection"""
 
     tools_list = []
-<<<<<<< HEAD
     # if industry_type == IndustryType.FINANCE_INDUSTRY.value:
     #     tools_list.append(yahoo_finance_tool)
     if industry_type == IndustryType.HEALTHCARE_INDUSTRY.value:
-=======
-    if industry_type == IndustryType.FINANCE_INDUSTRY.value:
-        tools_list.append(YahooFinanceNewsTool)
-    elif industry_type == IndustryType.HEALTHCARE_INDUSTRY.value:
->>>>>>> dcd2fb39
         tools_list.append(medical_publications_tool)
     # elif industry_type == IndustryType.RETAIL_INDUSTRY.value:
     #     tools_list.append(retail_discovery_tool)
@@ -196,25 +192,25 @@
         # fallback,
         should_continue
     ])
-<<<<<<< HEAD
 
     # If using langchain or langgraph, then the tools must be defined as structured tools
     if (orchestration_framework == OrchestrationFramework.LANGCHAIN_PREBUILT_AGENT.value or
         orchestration_framework == OrchestrationFramework.LANGGRAPH_PREBUILT_AGENT.value):
         tools_list = [StructuredTool.from_function(tool) for tool in tools_list]
 
-=======
     return tools_list
 
-def llamaindex_should_continue() -> None:
-    """
-    Use this tool if you determine that you have enough context to respond to the questions of the user.
-    """
-    return None
-
-def llamaindex_query_engine_tool() -> QueryEngineTool:
-    """
-    Try this tool first.
+### llamaindex tools: ###
+
+llama_retriever = VertexAISearchRetriever(
+    project_id=PROJECT_ID,
+    data_store_id=DATA_STORE_ID,
+    location_id=AGENT_BUILDER_LOCATION,
+    engine_data_type=0,
+)
+
+def llamaindex_query_engine_tool(query: str) -> str:
+    """
     Use this when you need additional information to answer a question.
     Useful for retrieving relevant documents based on a query.
 
@@ -234,39 +230,25 @@
         2023. It represents a listing of products, details, prices, etc related to
         Google products.
 
-      TODO
-      Retail: `Toy Products`: This dataset provides a comprehensive listing of a toy
-        product catalog. Each row represents a unique product with attributes like
-        name, manufacturer, price, description, and product information.
-
     Args:
         query (str): The user's question or search query.
 
     Returns:
-        List[Document]: A list of the top-ranked Document objects, limited to TOP_K (5) results.
-    """
-
-     # Create a corpus or provide an existing corpus ID
-    index = VertexAIIndex(
-        project_id=PROJECT_ID,
-        location=AGENT_BUILDER_LOCATION,
-        corpus_id=DATA_STORE_ID
-    )
-
-    return QueryEngineTool.from_defaults( 
-        query_engine=index.as_query_engine(),
-        name="agentsmithy",
-        description="agentsmithy_rag"
-    )
+        List[Document]: A list of the top-ranked Document objects
+    """
+    query_engine = RetrieverQueryEngine.from_args(llama_retriever)
+    response = query_engine.query(query)
+    return str(response)
+
 
 def get_llamaindex_tools(industry_type: str = None) -> list:
     """Grabs a list of tools based on the user's configselection"""
 
     tools_list = []
-    if industry_type == IndustryType.FINANCE_INDUSTRY.value:
-        tool_spec = YahooFinanceToolSpec()
-        tools_list.extend(tool_spec.to_tool_list())
-    elif industry_type == IndustryType.HEALTHCARE_INDUSTRY.value:
+    # if industry_type == IndustryType.FINANCE_INDUSTRY.value:
+    #     tool_spec = YahooFinanceToolSpec()
+    #     tools_list.extend(tool_spec.to_tool_list())
+    if industry_type == IndustryType.HEALTHCARE_INDUSTRY.value:
         tools_list.append(FunctionTool.from_defaults(fn=medical_publications_tool))
     # elif industry_type == IndustryType.RETAIL_INDUSTRY.value:
     #     tools_list.append(retail_discovery_tool)
@@ -281,12 +263,7 @@
         ])
 
     # TODO: There is a bug in here that is not obvious
-    # if DATA_STORE_ID != "unset":
-        # tools_list.append(llamaindex_query_engine_tool())
-
-    tools_list.extend([
-        # fallback,
-        FunctionTool.from_defaults(fn=llamaindex_should_continue)
-    ])
->>>>>>> dcd2fb39
+    if DATA_STORE_ID != "unset":
+        tools_list.append(FunctionTool.from_defaults(fn=llamaindex_query_engine_tool))
+
     return tools_list